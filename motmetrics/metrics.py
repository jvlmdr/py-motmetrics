--- conflicted
+++ resolved
@@ -571,11 +571,7 @@
     return ocs, hcs, tps
 
 
-<<<<<<< HEAD
 def id_global_assignment(df):
-=======
-def id_global_assignment(df, ana=None):
->>>>>>> f13d7838
     """ID measures: Global min-cost assignment for ID measures."""
     obj_counts, hyp_counts, tp_counts = extract_counts_from_df_map(df)
 
@@ -666,7 +662,6 @@
         fpmatrix[r, c] -= ex
         fnmatrix[r, c] -= ex
 
-<<<<<<< HEAD
     return fnmatrix, fpmatrix
 
 
@@ -695,29 +690,10 @@
             elems[r, c] = -ex
     return lap.SparseGraph((no, nh), elems)
 
-=======
-    costs = fpmatrix + fnmatrix
-    rids, cids = linear_sum_assignment(costs)
-
-    return {
-        'fpmatrix': fpmatrix,
-        'fnmatrix': fnmatrix,
-        'rids': rids,
-        'cids': cids,
-        'costs': costs,
-        'min_cost': costs[rids, cids].sum()
-    }
->>>>>>> f13d7838
-
 
 def idfp(df, id_global_assignment):
     """ID measures: Number of false positive matches after global min-cost matching."""
-<<<<<<< HEAD
     return id_global_assignment['fp']
-=======
-    rids, cids = id_global_assignment['rids'], id_global_assignment['cids']
-    return id_global_assignment['fpmatrix'][rids, cids].sum()
->>>>>>> f13d7838
 
 
 simple_add_func.append(idfp)
@@ -725,12 +701,7 @@
 
 def idfn(df, id_global_assignment):
     """ID measures: Number of false negatives matches after global min-cost matching."""
-<<<<<<< HEAD
     return id_global_assignment['fn']
-=======
-    rids, cids = id_global_assignment['rids'], id_global_assignment['cids']
-    return id_global_assignment['fnmatrix'][rids, cids].sum()
->>>>>>> f13d7838
 
 
 simple_add_func.append(idfn)
@@ -771,7 +742,6 @@
     return _qdiv(2 * idtp, num_objects + num_predictions)
 
 
-<<<<<<< HEAD
 def gr_idfp(df, id_greedy_assignment):
     """ID measures: Number of false positive matches after greedy min-cost matching."""
     return id_greedy_assignment['fp']
@@ -827,13 +797,6 @@
 def gr_idf1_m(partials, gr_idtp, num_objects, num_predictions):
     """ID measures: greedy min-cost F1 score."""
     return _qdiv(2 * gr_idtp, num_objects + num_predictions)
-=======
-def _qdiv(a, b):
-    """Quiet divide function that does not warn about (0 / 0)."""
-    with warnings.catch_warnings():
-        warnings.simplefilter('ignore', RuntimeWarning)
-        return np.true_divide(a, b)
->>>>>>> f13d7838
 
 # def iou_sum(df):
 #     """Extra measures: sum IoU of all matches"""
