--- conflicted
+++ resolved
@@ -1,5 +1,4 @@
 import pytest
-import itertools
 import numpy as np
 import motmetrics.lap as lap
 
@@ -8,14 +7,10 @@
 SPARSE_SOLVERS = ['ortools', 'lapmod']
 
 
-<<<<<<< HEAD
 @pytest.mark.parametrize('solver', SOLVERS)
 def test_assign_easy(solver):
     """Problem that could be solved by a greedy algorithm."""
     costs = np.asfarray([[6, 9, 1], [10, 3, 2], [8, 7, 4]])
-=======
-    costs = np.array([[6, 9, 1], [10, 3, 2], [8, 7, 4.]])
->>>>>>> f13d7838
     costs_copy = costs.copy()
     result = lap.linear_sum_assignment(costs, solver=solver)
 
@@ -48,14 +43,10 @@
     np.testing.assert_equal(result, expected)
     np.testing.assert_equal(costs, costs_copy)
 
-<<<<<<< HEAD
 
 @pytest.mark.parametrize('solver', SOLVERS)
 def test_assign_empty(solver):
     costs = np.asfarray([[]])
-=======
-    costs = np.array([[5, 9, np.nan], [10, np.nan, 2], [8, 7, 4.]])
->>>>>>> f13d7838
     costs_copy = costs.copy()
     result = lap.linear_sum_assignment(costs, solver=solver)
 
@@ -282,7 +273,6 @@
     np.testing.assert_equal(costs, costs_copy)
 
 
-
 def test_change_solver():
 
     def mysolver(x):
@@ -290,17 +280,12 @@
         return np.array([]), np.array([])
     mysolver.called = 0
 
-<<<<<<< HEAD
     costs = np.asfarray([[6, 9, 1], [10, 3, 2], [8, 7, 4]])
-=======
-    costs = np.array([[6, 9, 1], [10, 3, 2], [8, 7, 4.]])
->>>>>>> f13d7838
 
     with lap.set_default_solver(lap.Solver(mysolver, lap.ASSIGN)):
         rids, cids = lap.linear_sum_assignment(costs)
     assert mysolver.called == 1
     rids, cids = lap.linear_sum_assignment(costs)
-<<<<<<< HEAD
     assert mysolver.called == 1
 
 ##############
@@ -394,7 +379,4 @@
 def test_benchmark_min_weight_sparse_count_large(benchmark, n, sparsity, solver):
     rand = np.random.RandomState(0)
     costs = random_sparse_negative_count_matrix(rand, size=(n, n), sparsity=sparsity)
-    benchmark(lap.minimum_weight_matching, costs, solver=solver)
-=======
-    assert mysolver.called == 1
->>>>>>> f13d7838
+    benchmark(lap.minimum_weight_matching, costs, solver=solver)